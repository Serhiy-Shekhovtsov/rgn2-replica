# Author: Eric Alcaide ( @hypnopump ) 
import os
import sys
from typing import Optional, Tuple, List
from functools import partial
# science
import numpy as np
# ML
import torch
import torch.nn.functional as F
from x_transformers import XTransformer, Encoder
from einops import rearrange, repeat
# custom
import mp_nerf
from rgn2_replica.utils import *
import en_transformer


#######################
#### USEFUL PIECES ####
#######################

@torch.jit.script
def prediction_wrapper(x: torch.Tensor, pred: torch.Tensor):
    """ Facilitates recycling. Inputs the original input + prediction
        Returns a new original input. 
        This case is specific for this task, but could be adapted. 
        Inputs: 
        * x: (B, L, Emb_dim) float tensor. Emb dim incorporates already pred_dim
        * pred: (B, L, pred_dim)
        Outputs: (B, L, Emb_dim)
    """
    # ensure preds' first values
    pred[:, 0, [0, 2]] = 0.
    pred[:, 0, [1, 3]] = 1.
    pred[:, 1, 2] = 0.
    pred[:, 1, 3] = 1.
    # refill x with preds
    x_ = x.clone()
    x_[:, :-1, -pred.shape[-1]:] = pred.detach()
    return x_


def pred_post_process(points_preds: torch.Tensor, 
                      seq_list: Optional[List] = None,
                      mask: Optional[torch.Tensor] = None, 
                      model = None, 
                      refine_args = {}):
    """ Converts an angle-based output to structures. 
        Inputs:
        * points_preds: (B, L, 2, 2)
        * seq_list: (B,) list of str. FASTA sequences. Optional. build scns
        * mask: (B, L) bool tensor. 
        * model: subclass of torch.nn.Module. prediction model w/ potential refiner
        * model_args: dict. arguments to pass to model for refinement
        Outputs: 
        * ca_trace_pred: (B, L, 14, 3)
        * frames_preds: (B, L, 3, 3)
        * wrapper_pred: (B, L, 14, 3)
    """
    device = points_preds.device
    if mask is None:
        mask = torch.ones(points_preds.shape[:-2], dtype=torch.bool)
    # restate first values to known ones (1st angle, 1s + 2nd dihedral)
    points_preds[:, 0, [0, 1], 1] = 1.
    points_preds[:, 0, [0, 1], 0] = 0.
    points_preds[:, 1, 1, 1] = 1.
    points_preds[:, 1, 1, 0] = 0.
    
    # rebuild ca trace with angles - norm vectors to ensure mod=1. - (B, L, 14, 3)
    ca_trace_pred = torch.zeros(*points_preds.shape[:-2], 14, 3, device=device)              
    ca_trace_pred[:, :, 1], frames_preds = mp_nerf.proteins.ca_from_angles( 
        (points_preds / (points_preds.norm(dim=-1, keepdim=True) + 1e-7)).reshape(
            points_preds.shape[0], -1, 4
        )
    ) 
    ca_trace_pred = mp_nerf.utils.ensure_chirality(ca_trace_pred)

    # use model's refiner if available
    if model is not None: 
        if model.refiner is not None: 
            for i in range(mask.shape[0]):
                adj_mat = torch.from_numpy(
                    np.eye(mask[i].shape[-1], k=1) + np.eye(mask[i].shape[-1], k=1).T
                ).bool().to(device).unsqueeze(0)

                coors = ca_trace_pred[i:i+1, :mask[i].shape[-1], 1].clone()
                coors = coors.detach() if model.refiner.refiner_detach else coors 
                feats, coors, r_iters = model.refiner(
                    feats=refine_args[model.refiner.feats_inputs][i:i+1, :mask[i].shape[-1]], # embeddings
                    coors=coors, 
                    adj_mat=adj_mat,
                    recycle=refine_args["recycle"],
                    inter_recycle=refine_args["inter_recycle"],
                )
                ca_trace_pred[i:i+1, :mask[i].shape[-1], 1] = coors
    
    # calc BB - can't do batched bc relies on extremes.
    wrapper_pred = torch.zeros_like(ca_trace_pred)
    for i in range(points_preds.shape[0]):
        wrapper_pred[i, mask[i]] = mp_nerf.proteins.ca_bb_fold( 
            ca_trace_pred[i:i+1, mask[i], 1] 
        )
        if seq_list is not None: 
            # build sidechains
            scaffolds = mp_nerf.proteins.build_scaffolds_from_scn_angles(seq=seq_list[i], device=device)
            wrapper_pred[i, mask[i]], _ = mp_nerf.proteins.sidechain_fold(
                wrapper_pred[i, mask[i]], **scaffolds, c_beta="backbone"
            )

    return points_preds, ca_trace_pred, frames_preds, wrapper_pred


class SqReLU(torch.jit.ScriptModule):
    r""" Squared ReLU activation from https://arxiv.org/abs/2109.08668v1. """

    def __init__(self):
        super().__init__()
        return

    @torch.jit.script_method
    def forward(self, x):
        """ Inputs (B, L, C) --> Outputs (B, L, C). """
        return F.relu(x)**2


# from: https://github.com/nmaac/acon/blob/main/acon.py
# adapted for MLP and scripted. 
class AconC(torch.jit.ScriptModule):
    r""" ACON activation (activate or not).
    # AconC: (p1*x-p2*x) * sigmoid(beta*(p1*x-p2*x)) + p2*x, beta is a learnable parameter
    # according to "Activate or Not: Learning Customized Activation" <https://arxiv.org/pdf/2009.04759.pdf>.
    """

    def __init__(self, width):
        super(AconC, self).__init__()
        self.p1 = torch.nn.Parameter(torch.randn(width))
        self.p2 = torch.nn.Parameter(torch.randn(width))
        self.beta = torch.nn.Parameter(torch.ones(width))

    @torch.jit.script_method
    def forward(self, x):
        """ Inputs (B, L, C) --> Outputs (B, L, C). """
        p1, p2, beta = self.p1, self.p2, self.beta
        while x.dim() > p1.dim(): 
            p1 = p1.unsqueeze(0)
            p2 = p2.unsqueeze(0)
            beta = beta.unsqueeze(0)
        return (p1 * x - p2 * x) * torch.sigmoid(beta * (p1 * x - p2 * x)) + p2 * x


# from https://github.com/FlorianWilhelm/mlstm4reco/blob/master/src/mlstm4reco/layers.py
# adapted to match pytorch's implementation
# from https://github.com/FlorianWilhelm/mlstm4reco/blob/master/src/mlstm4reco/layers.py
# adapted to match pytorch's implementation
class mLSTM(torch.nn.modules.rnn.RNNBase):
    def __init__(self, input_size, hidden_size, bias=True, num_layers=1, 
                 batch_first=True, dropout=0, bidirectional=False, peephole=False):
        """ Multiplicative LSTM layer which supports batching by mask
            * input_size: read pytorch docs - LSTM
            * hidden_size: read pytorch docs - LSTM
            * bias: read pytorch docs - LSTM
            * num_layers: int. number of layers. only supports 1 for now. 
            * batch_first: bool. input should be (B, L, D) if True, 
                                (L, B, D) if False
            * dropout: float. amount of dropout to add to inputs. 
                              Not supported
            * bidirectional: bool. whether layer is bidirectional. Not supported. 
            * peephole: bool. whether to add peephole connections ( as the 
                              original Schmidhuber paper: 
                              http://www.bioinf.jku.at/publications/older/2604.pdf )
        """
        super().__init__(
            mode='LSTM', input_size=input_size, hidden_size=hidden_size,
                 num_layers=num_layers, bias=bias, batch_first=batch_first,
                 dropout=dropout, bidirectional=bidirectional)

        self.num_layers = num_layers
        self.batch_first = batch_first
        self.peephole = peephole

        w_im = torch.Tensor(self.num_layers, hidden_size, input_size)
        w_hm = torch.Tensor(self.num_layers, hidden_size, hidden_size)
        b_im = torch.Tensor(self.num_layers, hidden_size)
        b_hm = torch.Tensor(self.num_layers, hidden_size)
        self.weight_ih_l = torch.nn.Parameter(w_im) # input - hidden (forget)
        self.weight_hh_l = torch.nn.Parameter(w_hm) # hidden - hidden (update)
        self.bias_ih_l = torch.nn.Parameter(b_im)   # input - hidden (forget)
        self.bias_hh_l = torch.nn.Parameter(b_hm)   # hidden - hidden (update)

        if self.peephole: 
            self.lstm_cell = PeepLSTMCell(input_size, hidden_size, bias)
        else: 
            self.lstm_cell = torch.nn.modules.rnn.LSTMCell(input_size, hidden_size, bias)

        self.reset_parameters()

    def reset_parameters(self):
        stdv = 1.0 / np.sqrt(self.hidden_size) 
        for weight in self.parameters():
            weight.data.uniform_(-stdv, stdv)

    def forward(self, input_: torch.Tensor, 
        hx_ : Optional[torch.Tensor]=None, 
        cx_ : Optional[torch.Tensor]=None,
        mask: Optional[torch.Tensor]=None
    ) -> Tuple[torch.Tensor, Tuple[torch.Tensor, torch.Tensor]]:
        """ Accepts inputs of variable length and resolves by masking. 
            ~Assumes sequences are ordered by descending length.~
        """
        device = input_.device
        n_batch, n_seq, n_feat = input_.size()

        # same as in https://pytorch.org/docs/stable/_modules/torch/nn/modules/rnn.html#LSTM
        if hx_ is None:
            hx_ = torch.zeros(input_.size(0), self.hidden_size, dtype=input_.dtype, 
                                device=device)
        if cx_ is None: 
            cx_ = torch.zeros(input_.size(0), self.hidden_size, dtype=input_.dtype, 
                                device=device)
        if mask is None: 
            mask = torch.ones(input_.shape[:-1], dtype=torch.bool, device=device)
        
        steps = []
        unbind_dim = 1 if self.batch_first else 0
        for seq, mask_ in zip(input_.unbind(unbind_dim), mask.unbind(unbind_dim)):
            for k in range(self.num_layers):
                # select appropiate by masking
                masked_input = seq[mask_] # (B, D) -> (D,)
                masked_hx, masked_cx = hx_[mask_], cx_[mask_]

                # pass
                masked_hx = F.linear(masked_input, self.weight_ih_l[k], self.bias_ih_l[k]) * \
                            F.linear(masked_hx, self.weight_hh_l[k], self.bias_hh_l[k])
                hx_[mask_], cx_[mask_]  = self.lstm_cell(masked_input, (masked_hx, masked_cx))

                # record hiddens
                steps.append(hx_.clone())
                
        outs = torch.stack(steps, dim=1)
        if not self.batch_first:
            outs = outs.transpose(0,1)
            
        return outs, (hx_, cx_)


# adapt LSTM to same api
class LSTM(torch.nn.modules.rnn.RNNBase):
    def __init__(self, input_size, hidden_size, bias=True, num_layers=1, 
                 batch_first=True, dropout=0, bidirectional=False, peephole=False):
        """ Custom LSTM layer which supports batching by mask
            * input_size: read pytorch docs - LSTM
            * hidden_size: read pytorch docs - LSTM
            * bias: read pytorch docs - LSTM
            * num_layers: int. number of layers. only supports 1 for now. 
            * batch_first: bool. input should be (B, L, D) if True, 
                                (L, B, D) if False
            * dropout: float. amount of dropout to add to inputs. 
                              Not supported
            * bidirectional: bool. whether layer is bidirectional. Not supported. 
            * peephole: bool. whether to add peephole connections ( as the 
                              original Schmidhuber paper: 
                              http://www.bioinf.jku.at/publications/older/2604.pdf )
        """
        super().__init__(
            mode='LSTM', input_size=input_size, hidden_size=hidden_size,
                 num_layers=num_layers, bias=bias, batch_first=batch_first,
                 dropout=dropout, bidirectional=bidirectional)

        self.num_layers = num_layers
        self.batch_first = batch_first
        self.peephole = peephole

        if self.peephole: 
            self.lstm_cell = PeepLSTMCell(input_size, hidden_size, bias)
        else: 
            self.lstm_cell = torch.nn.modules.rnn.LSTMCell(input_size, hidden_size, bias)
        self.reset_parameters()

    def reset_parameters(self):
        stdv = 1.0 / np.sqrt(self.hidden_size)
        for weight in self.parameters():
            weight.data.uniform_(-stdv, stdv)

    def forward(self, input_: torch.Tensor, 
        hx_ : Optional[torch.Tensor]=None, 
        cx_ : Optional[torch.Tensor]=None,
        mask: Optional[torch.Tensor]=None
    ) -> Tuple[torch.Tensor, Tuple[torch.Tensor, torch.Tensor]]:
        """ Accepts inputs of variable length and resolves by masking. 
            ~Assumes sequences are ordered by descending length.~
        """
        device = input_.device
        n_batch, n_seq, n_feat = input_.size()

        # same as in https://pytorch.org/docs/stable/_modules/torch/nn/modules/rnn.html#LSTM
        if hx_ is None:
            hx_ = torch.zeros(input_.size(0), self.hidden_size, dtype=input_.dtype, 
                                device=device)
        if cx_ is None: 
            cx_ = torch.zeros(input_.size(0), self.hidden_size, dtype=input_.dtype, 
                                device=device)
        if mask is None: 
            mask = torch.ones(input_.shape[:-1], dtype=torch.bool, device=device)
        
        steps = []
        unbind_dim = 1 if self.batch_first else 0
        for seq, mask_ in zip(input_.unbind(unbind_dim), mask.unbind(unbind_dim)):
            for k in range(self.num_layers):
                # select appropiate by masking
                masked_input = seq[mask_] # (B, D) -> (D,)
                masked_hx, masked_cx = hx_[mask_], cx_[mask_]

                # pass
                hx_[mask_], cx_[mask_]  = self.lstm_cell(masked_input, (masked_hx, masked_cx))

                # record hiddens
                steps.append(hx_.clone())
                
        outs = torch.stack(steps, dim=1)
        if not self.batch_first:
            outs = outs.transpose(0,1)
            
        return outs, (hx_, cx_)

# fadapted rom https://discuss.pytorch.org/t/peephole-lstm-cell-implementation/116531 
# no support for multiple layers
class PeepLSTMCell(torch.jit.ScriptModule):
    
    def __init__(self, input_size, hidden_size, bias=True):
        super().__init__()

        self.input_size = input_size
        self.hidden_size = hidden_size

        self.weight_ih = torch.nn.Parameter(torch.Tensor(4 * hidden_size, input_size))
        self.weight_hh = torch.nn.Parameter(torch.Tensor(4 * hidden_size, hidden_size))
        
        self.bias_ih = torch.nn.Parameter(torch.Tensor(4 * hidden_size))
        self.bias_hh = torch.nn.Parameter(torch.Tensor(4 * hidden_size))

        self.weight_ch_i = torch.nn.Parameter(torch.Tensor(hidden_size))
        self.weight_ch_f = torch.nn.Parameter(torch.Tensor(hidden_size))        
        self.weight_ch_o = torch.nn.Parameter(torch.Tensor(hidden_size))

        self.reset_parameter()        

    @torch.jit.unused
    def reset_parameter(self):
        stdv = 1.0 / math.sqrt(self.hidden_size)
        for weight in self.parameters():
            torch.nn.init.uniform_(weight, -stdv, stdv)

    @torch.jit.script_method
    def forward(self, 
        input: torch.Tensor, 
        state: Tuple[torch.Tensor, torch.Tensor]
        ) -> Tuple[torch.Tensor, torch.Tensor]:
        hx, cx = state
        xh = ( torch.mm(input, self.weight_ih.t()) + self.bias_ih + \
               torch.mm(hx, self.weight_hh.t()) + self.bias_hh)

        i, f, _c, o = xh.chunk(4, 1)

        i = torch.sigmoid(i + (self.weight_ch_i * cx))
        f = torch.sigmoid(f + (self.weight_ch_f * cx))
        _c = torch.tanh(_c)

        cy = (f * cx) + (i * _c)

        o = torch.sigmoid(o + (self.weight_ch_o * cy))
        hy = o * torch.tanh(cy)

        return hy, cy



##############
### MODELS ###
##############


class RGN2_Transformer(torch.nn.Module): 
    def __init__(self, embedding_dim=1280, hidden=[512], mlp_hidden=[128, 4],
                 act="silu", x_transformer_config={
                    "depth": 8,
                    "heads": 4, 
                    "attn_dim_head": 64,
                    # "attn_num_mem_kv": 16, # 16 memory key / values
                    "use_scalenorm": True, # set to true to use for all layers
                    "ff_glu": True, # set to true to use for all feedforwards
                    "attn_collab_heads": True,
                    "attn_collab_compression": .3,
                    "cross_attend": False,
                    "gate_values": True,  # gate aggregated values with the input"
                    # "sandwich_coef": 6,  # interleave attention and feedforwards with sandwich coefficient of 6
                    "rotary_pos_emb": True  # turns on rotary positional embeddings"
                 }
        ): 
        """ Transformer drop-in for RGN2-LSTM.
            Inputs: 
            * layers: int. number of rnn layers
            * mlp_hidden: list of ints. 
        """
        super(RGN2_Transformer, self).__init__()
        act_types = {
            "relu": torch.nn.ReLU, 
            "silu": torch.nn.SiLU,
        }
        # store params
        self.embedding_dim = embedding_dim
        self.hidden = hidden
        self.mlp_hidden = mlp_hidden

        # declare layers
        """ Declares an XTransformer model.
            * No decoder, just predict embeddings
            * project with a lst_mlp

        """
        self.to_latent = torch.nn.Linear(self.embedding_dim, self.hidden[0])
        self.transformer = Encoder(
            dim= self.hidden[-1],

            **x_transformer_config
        )
        self.last_mlp = torch.nn.Sequential(
            torch.nn.Linear(self.hidden[-1], self.mlp_hidden[0]),
            act_types[act](),
            torch.nn.Linear(self.mlp_hidden[0], self.mlp_hidden[-1]) 
        )

    
    def forward(self, x, mask : Optional[torch.Tensor] = None, 
                     recycle:int = 1, inter_recycle:bool = False): 
        """ Inputs:
            * x (B, L, Emb_dim) 
            Outputs: (B, L, 4). 
            
            Note: 4 last dims of input is angles of previous point.
                  for first point, add dumb token [-5, -5, -5, -5]
        """
        # same input for both rgn2-stm and transformer, so mask angles
        r_iters = []
        x_buffer = x.clone() if recycle > 1 else x   # buffer for recycling
        x[..., -4:] = 0.

        for i in range(max(1, recycle)): 
            x_pred = self.to_latent(x)
            x_pred = self.transformer(x_pred, mask=mask)
            x_pred = self.last_mlp(x_pred)

            # cat predictions to tokens for recycling
            if i < recycle:
                # normalize angles to avoid unstability
                angles = x_pred.detach()[:, :-1].reshape(x.shape[0], -1, 2, 2)
                angles = F.normalize(angles, dim=-1).reshape(x.shape[0], -1, 4)
                # regen inputs
                x = prediction_wrapper(x_buffer, angles)
                # store and return intermediate steps - only if not last
                if inter_recycle: 
                    r_iters.append(x_pred.detach())

        r_iters = torch.stack(r_iters, dim=-3) if inter_recycle else \
                  torch.empty(x.shape[0], recycle-1, device=x.device) # (B, recycle-1, L, 4)

        return x_pred, r_iters


    def predict_fold(self, x, mask : Optional[torch.Tensor] = None,
                          recycle:int = 1, inter_recycle:bool = False):
        """ Predicts all angles at once so no need for AR prediction. 
            Same inputs / outputs than  
        """
        with torch.no_grad(): 
            return self.forward(
                x=x, mask=mask, 
                recycle=recycle, inter_recycle=inter_recycle
            )


class RGN2_Naive(torch.nn.Module): 
    def __init__(self, layers=3, emb_dim=1280, hidden=256,
                 bidirectional=False, mlp_hidden=[32, 4], layer_type="LSTM",
                 act="silu", input_dropout=0.0, angularize=False, refiner_args={}): 
        """ RGN2 module which turns embeddings into a Cα trace.
            Inputs: 
            * layers: int. number of rnn layers
            * emb_dim: int. number of dimensions in the input
            * hidden: int or list of ints. hidden dim at each layer
            * bidirectional: bool. whether to use bidirectional LSTM
            * mlp_hidden: list of ints. dims for final MLP dimensions
            * layer_type: str. options present in `self.layer_types`
            * act: str. options present in `self.act_types`
            * input_dropout: float. dropout applied before all recurrent 
                                    layers independently
            * angularize: bool. whether to do single-value regression (False)
                                or predict a set of alphabet torsions (True).
            * refiner_args: dict. arguments for a global refiner. empty if no ref.
        """
        super(RGN2_Naive, self).__init__()
        hidden_eff = lambda x: x + x*int(bidirectional)
        layer_types = {
            "LSTM": LSTM, # torch.nn.LSTM,
            "GRU": torch.nn.GRU,
            "mLSTM": mLSTM,
            "peepLSTM": partial(LSTM, peephole=True),
            "peepmLSTM": partial(mLSTM, peephole=True),
        }
        act_types = {
            "relu": torch.nn.ReLU, 
            "silu": torch.nn.SiLU,
            "aconc": AconC, 
            "relu_square": SqReLU,
        }
        # store params
        self.layer_type = layer_type
        self.num_layers = layers
        self.hidden = [emb_dim]+hidden if isinstance(hidden, list) else \
                      [emb_dim] + [hidden]*layers
        self.bidirectional = bidirectional
        self.mlp_hidden = mlp_hidden
        self.angularize = angularize
        # declare layers

        self.dropout = input_dropout # could use `Dropout2d`
        self.dropout_l = torch.nn.Dropout(p=self.dropout) if input_dropout else \
                         torch.nn.Identity() 

        self.stacked_lstm_f = torch.nn.ModuleList([
            layer_types[self.layer_type](
                # double size of input (cat of lstm_f, lstm_b) if not first layer
                input_size = hidden_eff(self.hidden[i]) if i!= 0 else self.hidden[i], 
                hidden_size = self.hidden[1],
                batch_first = True,
                bidirectional = False,
                num_layers = 1,
            ) for i in range(layers)
        ])
        # add backward lstm
        if self.bidirectional:
            self.stacked_lstm_b = torch.nn.ModuleList([
                layer_types[self.layer_type](
                    # double size of input (cat of lstm_f, lstm_b) if not first layer
                    input_size = hidden_eff(self.hidden[i]) if i!= 0 else self.hidden[i], 
                    hidden_size = self.hidden[1],
                    batch_first = True,
                    bidirectional = False,
                    num_layers = 1,
                ) for i in range(layers) 
            ])

        # jit-COMPILE if mLSTM or custom LSTM
        if isinstance(self.stacked_lstm_f, mLSTM) or isinstance(self.stacked_lstm_f, LSTM):
            self.stacked_lstm_f = torch.nn.ModuleList([
                torch.jit.script(self.stacked_lstm_f[i]) for i in range(self.num_layers)
            ])
            self.stacked_lstm_b = torch.nn.ModuleList([
                torch.jit.script(self.stacked_lstm_b) for i in range(self.num_layers)
            ])


        self.last_mlp = torch.nn.Sequential(
            torch.nn.Linear(hidden_eff(self.hidden[-1]), self.mlp_hidden[0]),
            act_types[act]() if act != "aconc" else act_types[act](width=self.mlp_hidden[0]),
            torch.nn.Linear(self.mlp_hidden[0], self.mlp_hidden[-1]) 
        )

        # declare infra needed for angularization level
        if self.angularize: 
            self.angs = torch.nn.Parameter( # init custom param to -pi, pi
                (2*torch.rand(1, 1, 2, self.mlp_hidden[-1]//2) - 1) * np.pi # final pred / 2 
            ) 
            self.register_parameter("angles", self.angs)

        # init forget gates to open
        self.apply(self.init_)

        # potential global refiner
        self.refiner = None
        if len(refiner_args) >= 1: 
            self.refiner = RGN2_Refiner_Wrapper(**refiner_args)
    

    def init_(self, module):
        """ initialize biases of LSTM forget gates to 1. so gradients flow initially
            from: http://proceedings.mlr.press/v37/jozefowicz15.pdf
            Recommends init to 1-3

            pytorch implements 2x biases - b_ih + b_hh -> 1+1 = 2.
        """
        if type(module) in {torch.nn.LSTM}:
            # ONLY WORKS FOR 1 LAYER - LSTM stores in tuple, not in stacked tensor
            shape = module.bias_ih_l0.shape[-1]
            torch.nn.init.constant_(module.bias_ih_l0[shape//4:shape//2], 1.)
            torch.nn.init.constant_(module.bias_hh_l0[shape//4:shape//2], 1.)
        elif type(module) in {mLSTM, LSTM}:
            shape = module.lstm_cell.bias_ih.shape[-1]
            # torch.nn.init.constant_(module.lstm_cell.bias_ih[ shape//4 : shape//2 ], 1.) 
            # torch.nn.init.constant_(module.lstm_cell.bias_hh[ shape//4 : shape//2 ], 1.)   


    def forward(self, x:torch.Tensor, mask: Optional[torch.Tensor] = None,
                     recycle:int = 1, inter_recycle:bool = False): 
        """ Inputs:
            * x: (B, L, Emb_dim) 
            * mask: ((B), L) bool. whether to predict point. 
            * recycle: int. recycling iterations
            * inter_recycle: bool. whether to provide intermediate
                                   recycling iterations.
            * input_dropout: float. dropout quantity at input. 
            Outputs:
            * x_pred: (B, L, 4). 
            * r_iters: list (recycle-1, B, L, 4)

            Note: 4 last dims of input is angles of previous point.
                  for first point, add dumb token [-5, -5, -5, -5]
        """
        r_iters = []
        x_buffer = x.clone() if recycle > 1 else x       # buffer for iters
        if mask is None: 
            seq_lens = torch.tensor([x.shape[1]]*x.shape[0], dtype=torch.long)
        else: 
            seq_lens = mask.sum(dim=-1).long() 

        for i in range( max(1, recycle) ): 
            # do N layers, cat directions between them
            x_pred = x.clone() if self.num_layers > 1 else x # buffer for layers

            for k in range(self.num_layers): 
                x_f, (h_n, c_n) = self.stacked_lstm_f[k]( 
                    self.dropout_l(x_pred) , mask=mask
                )

                if self.bidirectional: 
                    # reverse - only the sequence part
                    x_b = x_pred.clone()
                    for l, length in enumerate(seq_lens): 
                        x_b[l, :length] = torch.flip(x_b[l, :length], dims=(-2,))

                    # back pass
                    x_b, (h_n_b, c_n_b) = self.stacked_lstm_b[k]( 
                        self.dropout_l(x_b), mask=mask 
                    )
                    # reverse again to match forward direction
                    for l, length in enumerate(seq_lens): 
                        x_b[l, :length] = torch.flip(x_b[l, :length], dims=(-2,))
                    # merge w/ forward direction
                    x_pred = torch.cat([x_f, x_b], dim=-1)
                else: 
                    x_pred = x_f

            x_pred = self.last_mlp(x_pred)
            if self.angularize: 
                x_pred = self.turn_to_angles(x_pred)

            # cat predictions to tokens for recycling
            if i < recycle:
                # normalize angles to avoid unstability
                angles = x_pred.detach()[:, :-1].reshape(x.shape[0], -1, 2, 2)
                angles = F.normalize(angles, dim=-1).reshape(x.shape[0], -1, 4)
                # regen inputs
                x = prediction_wrapper(x_buffer, angles)
                # store and return intermediate steps - only if not last
                if inter_recycle: 
                    r_iters.append(x_pred.detach())
 
        r_iters = torch.stack(r_iters, dim=-3) if inter_recycle else \
                  torch.empty(x.shape[0], recycle-1, device=x.device) # (B, recycle-1, L, 4)

        return x_pred, r_iters


    def predict_fold(self, x, mask : Optional[torch.Tensor] = None, 
                           recycle : int = 1, inter_recycle : bool = False):
        """ Autoregressively generates the protein fold
            Inputs: 
            * x: ((B), L, Emb_dim) 
            * mask: ((B), L) bool. whether to predict sequence. 
            * recycle: int. recycling iterations
            * inter_recycle: bool. whether to provide intermediate
                                   recycling iterations.
            
            Outputs: 
            * x_pred: ((B), L, 4)
            * r_iters: list (recycle-1, B, L, 4)

            Note: 4 last dims of input is dumb token for first res. 
                  Use same as in `.forward()` method.
        """
        # default mask is everything
        if mask is None: 
            mask = torch.ones(x.shape[:-1], dtype=torch.bool, device=x.device)
        # handles batch shape
        squeeze = len(x.shape) == 2
        if squeeze: 
            x = x.unsqueeze(dim=0)
            mask = mask.unsqueeze(dim=0)

        # no gradients needed for prediction
        with torch.no_grad():

            r_policy = 1
            for i in range(x.shape[-2]):
                # only recycle (if set to) in last iter - saves time
                if i < ( x.shape[-2] - 1 ):
                    r_policy = recycle

                input_step = x[mask[:, i], :i+1]        # (B, 0:i+1, 4)
                preds, r_iters = self.forward(       # (B, 1:i+2, 4)
                    input_step, recycle = r_policy, inter_recycle=inter_recycle
                ) 
                # only modify if it's not last iter. last angle is not needed
                if i < ( x.shape[-2] - 1 ):
                    x[mask[:, i], 1:i+2, -4:] = preds

        # re-handles batch shape
        return preds.squeeze() if squeeze else preds, r_iters


    def turn_to_angles(self, preds, angles=2): 
        """ Turns a softmax prediction (B, L, N*angles) -> (B, L, 2*angles). """
        probs = F.softmax( rearrange(preds, "b l (a n) -> b l a n", a=angles), dim=-1 ) # (B, L, angles, N)
        angles = mp_nerf.utils.circular_mean(angles=self.angles, weights=probs) # (B, L, angles)
        angles = mp_nerf.ml_utils.angle_to_point_in_circum(angles) # (B, L, angles, 2)
        return rearrange(angles, "b l a n -> b l (a n)")           # (B, L, 2 * angles)


    def load_my_state_dict(self, state_dict, verbose=True):
        """ Loads a model from state dict.
            Tolerates both
            * in-model + out-of-dict 
            * in-dict + out-of-model
        """
        own_state = self.state_dict()
        in_model_out_of_dict = set(own_state.keys())
        in_dict_out_of_model = set([])
        for name, param in state_dict.items():
            if name not in own_state:
                in_dict_out_of_model.add(name)
                continue

            if isinstance(param, torch.nn.Parameter):
                # backwards compatibility for serialized parameters
                in_model_out_of_dict.remove(name)
                param = param.data

            own_state[name].copy_(param)

        if verbose: 
            print("in-model + out-of-dict ", "\n", in_model_out_of_dict, sep="")
            print("in-dict + out-of-model ", "\n", in_dict_out_of_model, sep="")



class RGN2_Refiner_Wrapper(torch.nn.Module):
<<<<<<< HEAD
    """ Wraps an engine for global refinement. """
    def __init__(self, **kwargs):
        self.kwargs = kwargs
=======
    """ Wraps an engine for global refinement. 

        Input example:  (uses https://github.com/hypnopump/en-transformer)
        refiner = RGN2_Refiner_Wrapper({
            'refiner_detach': true, # false 
            'dim': 32,
            'depth': 4,
            'num_tokens': 21, # 1280+4, # 21 for int_seq
            'rel_pos_emb': true,
            'dim_head': 32,
            'heads': 2,
            'num_edge_tokens': None,
            'edge_dim': 8,
            'coors_hidden_dim': 16,
            'neighbors': 16,
            'num_adj_degrees': 1,
            'valid_neighbor_radius': 30,
            'checkpoint': None, 
            # now it's about special args
            'refiner_detach': true,
            'feats_inputs': "int_seq", # "embedds"
        })
    """
    def __init__(self, **kwargs):
        super().__init__()
        # add args to class attrs
        for kw, arg in kwargs.items():
            self.__dict__[kw] = arg
        # add some args to defaults if not there
        if "refiner_detach" not in self.__dict__.keys(): 
            self.__dict__["refiner_detach"] = False

>>>>>>> 04e43e32
        # create dict of acceptable inputs
        self.refiner_args = {
            k:v for k,v in kwargs.items() \
            if k in set([
                "dim", "depth", "num_tokens", "rel_pos_emb", "dim_head",
                "heads", "num_edge_tokens", "edge_dim", "coors_hidden_dim",
                "neighbors", "only_sparse_neighbors", "num_adj_degrees",
                "adj_dim", "valid_neighbor_radius", "init_eps", "norm_rel_coors",
                "norm_coors_scale_init", "use_cross_product", "talking_heads", 
                "checkpoint", "rotary_theta", "rel_dist_cutoff", "rel_dist_scale",
            ])
        }
        self.refiner = en_transformer.EnTransformer(**self.refiner_args)

    def forward(self, **data_dict): 
        """ Corrects structure. """
        r_iters = []
        for i in range(max(1, data_dict["recycle"])):
            input_ = {
                k:v for k,v in data_dict.items()  \
                if k in set(["feats", "coors", "edges", "mask", "adj_mat"])
            }
            pred_feats, coors = self.refiner.forward(**input_)
            data_dict["coors"] = coors
            # data_dict["feats"] = pred_feats # commented for recycling

            if i != data_dict["recycle"]-1 and data_dict["inter_recycle"]:
                r_iters.append( coors.detach() ) 

        return pred_feats, coors, r_iters


<|MERGE_RESOLUTION|>--- conflicted
+++ resolved
@@ -1,4 +1,4 @@
-# Author: Eric Alcaide ( @hypnopump ) 
+# Author: Eric Alcaide ( @hypnopump )
 import os
 import sys
 from typing import Optional, Tuple, List
@@ -23,9 +23,9 @@
 @torch.jit.script
 def prediction_wrapper(x: torch.Tensor, pred: torch.Tensor):
     """ Facilitates recycling. Inputs the original input + prediction
-        Returns a new original input. 
-        This case is specific for this task, but could be adapted. 
-        Inputs: 
+        Returns a new original input.
+        This case is specific for this task, but could be adapted.
+        Inputs:
         * x: (B, L, Emb_dim) float tensor. Emb dim incorporates already pred_dim
         * pred: (B, L, pred_dim)
         Outputs: (B, L, Emb_dim)
@@ -41,19 +41,19 @@
     return x_
 
 
-def pred_post_process(points_preds: torch.Tensor, 
+def pred_post_process(points_preds: torch.Tensor,
                       seq_list: Optional[List] = None,
-                      mask: Optional[torch.Tensor] = None, 
-                      model = None, 
+                      mask: Optional[torch.Tensor] = None,
+                      model = None,
                       refine_args = {}):
-    """ Converts an angle-based output to structures. 
+    """ Converts an angle-based output to structures.
         Inputs:
         * points_preds: (B, L, 2, 2)
         * seq_list: (B,) list of str. FASTA sequences. Optional. build scns
-        * mask: (B, L) bool tensor. 
+        * mask: (B, L) bool tensor.
         * model: subclass of torch.nn.Module. prediction model w/ potential refiner
         * model_args: dict. arguments to pass to model for refinement
-        Outputs: 
+        Outputs:
         * ca_trace_pred: (B, L, 14, 3)
         * frames_preds: (B, L, 3, 3)
         * wrapper_pred: (B, L, 14, 3)
@@ -66,42 +66,42 @@
     points_preds[:, 0, [0, 1], 0] = 0.
     points_preds[:, 1, 1, 1] = 1.
     points_preds[:, 1, 1, 0] = 0.
-    
+
     # rebuild ca trace with angles - norm vectors to ensure mod=1. - (B, L, 14, 3)
-    ca_trace_pred = torch.zeros(*points_preds.shape[:-2], 14, 3, device=device)              
-    ca_trace_pred[:, :, 1], frames_preds = mp_nerf.proteins.ca_from_angles( 
+    ca_trace_pred = torch.zeros(*points_preds.shape[:-2], 14, 3, device=device)
+    ca_trace_pred[:, :, 1], frames_preds = mp_nerf.proteins.ca_from_angles(
         (points_preds / (points_preds.norm(dim=-1, keepdim=True) + 1e-7)).reshape(
             points_preds.shape[0], -1, 4
         )
-    ) 
+    )
     ca_trace_pred = mp_nerf.utils.ensure_chirality(ca_trace_pred)
 
     # use model's refiner if available
-    if model is not None: 
-        if model.refiner is not None: 
+    if model is not None:
+        if model.refiner is not None:
             for i in range(mask.shape[0]):
                 adj_mat = torch.from_numpy(
                     np.eye(mask[i].shape[-1], k=1) + np.eye(mask[i].shape[-1], k=1).T
                 ).bool().to(device).unsqueeze(0)
 
                 coors = ca_trace_pred[i:i+1, :mask[i].shape[-1], 1].clone()
-                coors = coors.detach() if model.refiner.refiner_detach else coors 
+                coors = coors.detach() if model.refiner.refiner_detach else coors
                 feats, coors, r_iters = model.refiner(
                     feats=refine_args[model.refiner.feats_inputs][i:i+1, :mask[i].shape[-1]], # embeddings
-                    coors=coors, 
+                    coors=coors,
                     adj_mat=adj_mat,
                     recycle=refine_args["recycle"],
                     inter_recycle=refine_args["inter_recycle"],
                 )
                 ca_trace_pred[i:i+1, :mask[i].shape[-1], 1] = coors
-    
+
     # calc BB - can't do batched bc relies on extremes.
     wrapper_pred = torch.zeros_like(ca_trace_pred)
     for i in range(points_preds.shape[0]):
-        wrapper_pred[i, mask[i]] = mp_nerf.proteins.ca_bb_fold( 
-            ca_trace_pred[i:i+1, mask[i], 1] 
+        wrapper_pred[i, mask[i]] = mp_nerf.proteins.ca_bb_fold(
+            ca_trace_pred[i:i+1, mask[i], 1]
         )
-        if seq_list is not None: 
+        if seq_list is not None:
             # build sidechains
             scaffolds = mp_nerf.proteins.build_scaffolds_from_scn_angles(seq=seq_list[i], device=device)
             wrapper_pred[i, mask[i]], _ = mp_nerf.proteins.sidechain_fold(
@@ -125,7 +125,7 @@
 
 
 # from: https://github.com/nmaac/acon/blob/main/acon.py
-# adapted for MLP and scripted. 
+# adapted for MLP and scripted.
 class AconC(torch.jit.ScriptModule):
     r""" ACON activation (activate or not).
     # AconC: (p1*x-p2*x) * sigmoid(beta*(p1*x-p2*x)) + p2*x, beta is a learnable parameter
@@ -142,7 +142,7 @@
     def forward(self, x):
         """ Inputs (B, L, C) --> Outputs (B, L, C). """
         p1, p2, beta = self.p1, self.p2, self.beta
-        while x.dim() > p1.dim(): 
+        while x.dim() > p1.dim():
             p1 = p1.unsqueeze(0)
             p2 = p2.unsqueeze(0)
             beta = beta.unsqueeze(0)
@@ -154,20 +154,20 @@
 # from https://github.com/FlorianWilhelm/mlstm4reco/blob/master/src/mlstm4reco/layers.py
 # adapted to match pytorch's implementation
 class mLSTM(torch.nn.modules.rnn.RNNBase):
-    def __init__(self, input_size, hidden_size, bias=True, num_layers=1, 
+    def __init__(self, input_size, hidden_size, bias=True, num_layers=1,
                  batch_first=True, dropout=0, bidirectional=False, peephole=False):
         """ Multiplicative LSTM layer which supports batching by mask
             * input_size: read pytorch docs - LSTM
             * hidden_size: read pytorch docs - LSTM
             * bias: read pytorch docs - LSTM
-            * num_layers: int. number of layers. only supports 1 for now. 
-            * batch_first: bool. input should be (B, L, D) if True, 
+            * num_layers: int. number of layers. only supports 1 for now.
+            * batch_first: bool. input should be (B, L, D) if True,
                                 (L, B, D) if False
-            * dropout: float. amount of dropout to add to inputs. 
+            * dropout: float. amount of dropout to add to inputs.
                               Not supported
-            * bidirectional: bool. whether layer is bidirectional. Not supported. 
-            * peephole: bool. whether to add peephole connections ( as the 
-                              original Schmidhuber paper: 
+            * bidirectional: bool. whether layer is bidirectional. Not supported.
+            * peephole: bool. whether to add peephole connections ( as the
+                              original Schmidhuber paper:
                               http://www.bioinf.jku.at/publications/older/2604.pdf )
         """
         super().__init__(
@@ -188,24 +188,24 @@
         self.bias_ih_l = torch.nn.Parameter(b_im)   # input - hidden (forget)
         self.bias_hh_l = torch.nn.Parameter(b_hm)   # hidden - hidden (update)
 
-        if self.peephole: 
+        if self.peephole:
             self.lstm_cell = PeepLSTMCell(input_size, hidden_size, bias)
-        else: 
+        else:
             self.lstm_cell = torch.nn.modules.rnn.LSTMCell(input_size, hidden_size, bias)
 
         self.reset_parameters()
 
     def reset_parameters(self):
-        stdv = 1.0 / np.sqrt(self.hidden_size) 
+        stdv = 1.0 / np.sqrt(self.hidden_size)
         for weight in self.parameters():
             weight.data.uniform_(-stdv, stdv)
 
-    def forward(self, input_: torch.Tensor, 
-        hx_ : Optional[torch.Tensor]=None, 
+    def forward(self, input_: torch.Tensor,
+        hx_ : Optional[torch.Tensor]=None,
         cx_ : Optional[torch.Tensor]=None,
         mask: Optional[torch.Tensor]=None
     ) -> Tuple[torch.Tensor, Tuple[torch.Tensor, torch.Tensor]]:
-        """ Accepts inputs of variable length and resolves by masking. 
+        """ Accepts inputs of variable length and resolves by masking.
             ~Assumes sequences are ordered by descending length.~
         """
         device = input_.device
@@ -213,14 +213,14 @@
 
         # same as in https://pytorch.org/docs/stable/_modules/torch/nn/modules/rnn.html#LSTM
         if hx_ is None:
-            hx_ = torch.zeros(input_.size(0), self.hidden_size, dtype=input_.dtype, 
+            hx_ = torch.zeros(input_.size(0), self.hidden_size, dtype=input_.dtype,
                                 device=device)
-        if cx_ is None: 
-            cx_ = torch.zeros(input_.size(0), self.hidden_size, dtype=input_.dtype, 
+        if cx_ is None:
+            cx_ = torch.zeros(input_.size(0), self.hidden_size, dtype=input_.dtype,
                                 device=device)
-        if mask is None: 
+        if mask is None:
             mask = torch.ones(input_.shape[:-1], dtype=torch.bool, device=device)
-        
+
         steps = []
         unbind_dim = 1 if self.batch_first else 0
         for seq, mask_ in zip(input_.unbind(unbind_dim), mask.unbind(unbind_dim)):
@@ -236,30 +236,30 @@
 
                 # record hiddens
                 steps.append(hx_.clone())
-                
+
         outs = torch.stack(steps, dim=1)
         if not self.batch_first:
             outs = outs.transpose(0,1)
-            
+
         return outs, (hx_, cx_)
 
 
 # adapt LSTM to same api
 class LSTM(torch.nn.modules.rnn.RNNBase):
-    def __init__(self, input_size, hidden_size, bias=True, num_layers=1, 
+    def __init__(self, input_size, hidden_size, bias=True, num_layers=1,
                  batch_first=True, dropout=0, bidirectional=False, peephole=False):
         """ Custom LSTM layer which supports batching by mask
             * input_size: read pytorch docs - LSTM
             * hidden_size: read pytorch docs - LSTM
             * bias: read pytorch docs - LSTM
-            * num_layers: int. number of layers. only supports 1 for now. 
-            * batch_first: bool. input should be (B, L, D) if True, 
+            * num_layers: int. number of layers. only supports 1 for now.
+            * batch_first: bool. input should be (B, L, D) if True,
                                 (L, B, D) if False
-            * dropout: float. amount of dropout to add to inputs. 
+            * dropout: float. amount of dropout to add to inputs.
                               Not supported
-            * bidirectional: bool. whether layer is bidirectional. Not supported. 
-            * peephole: bool. whether to add peephole connections ( as the 
-                              original Schmidhuber paper: 
+            * bidirectional: bool. whether layer is bidirectional. Not supported.
+            * peephole: bool. whether to add peephole connections ( as the
+                              original Schmidhuber paper:
                               http://www.bioinf.jku.at/publications/older/2604.pdf )
         """
         super().__init__(
@@ -271,9 +271,9 @@
         self.batch_first = batch_first
         self.peephole = peephole
 
-        if self.peephole: 
+        if self.peephole:
             self.lstm_cell = PeepLSTMCell(input_size, hidden_size, bias)
-        else: 
+        else:
             self.lstm_cell = torch.nn.modules.rnn.LSTMCell(input_size, hidden_size, bias)
         self.reset_parameters()
 
@@ -282,12 +282,12 @@
         for weight in self.parameters():
             weight.data.uniform_(-stdv, stdv)
 
-    def forward(self, input_: torch.Tensor, 
-        hx_ : Optional[torch.Tensor]=None, 
+    def forward(self, input_: torch.Tensor,
+        hx_ : Optional[torch.Tensor]=None,
         cx_ : Optional[torch.Tensor]=None,
         mask: Optional[torch.Tensor]=None
     ) -> Tuple[torch.Tensor, Tuple[torch.Tensor, torch.Tensor]]:
-        """ Accepts inputs of variable length and resolves by masking. 
+        """ Accepts inputs of variable length and resolves by masking.
             ~Assumes sequences are ordered by descending length.~
         """
         device = input_.device
@@ -295,14 +295,14 @@
 
         # same as in https://pytorch.org/docs/stable/_modules/torch/nn/modules/rnn.html#LSTM
         if hx_ is None:
-            hx_ = torch.zeros(input_.size(0), self.hidden_size, dtype=input_.dtype, 
+            hx_ = torch.zeros(input_.size(0), self.hidden_size, dtype=input_.dtype,
                                 device=device)
-        if cx_ is None: 
-            cx_ = torch.zeros(input_.size(0), self.hidden_size, dtype=input_.dtype, 
+        if cx_ is None:
+            cx_ = torch.zeros(input_.size(0), self.hidden_size, dtype=input_.dtype,
                                 device=device)
-        if mask is None: 
+        if mask is None:
             mask = torch.ones(input_.shape[:-1], dtype=torch.bool, device=device)
-        
+
         steps = []
         unbind_dim = 1 if self.batch_first else 0
         for seq, mask_ in zip(input_.unbind(unbind_dim), mask.unbind(unbind_dim)):
@@ -316,17 +316,17 @@
 
                 # record hiddens
                 steps.append(hx_.clone())
-                
+
         outs = torch.stack(steps, dim=1)
         if not self.batch_first:
             outs = outs.transpose(0,1)
-            
+
         return outs, (hx_, cx_)
 
-# fadapted rom https://discuss.pytorch.org/t/peephole-lstm-cell-implementation/116531 
+# fadapted rom https://discuss.pytorch.org/t/peephole-lstm-cell-implementation/116531
 # no support for multiple layers
 class PeepLSTMCell(torch.jit.ScriptModule):
-    
+
     def __init__(self, input_size, hidden_size, bias=True):
         super().__init__()
 
@@ -335,15 +335,15 @@
 
         self.weight_ih = torch.nn.Parameter(torch.Tensor(4 * hidden_size, input_size))
         self.weight_hh = torch.nn.Parameter(torch.Tensor(4 * hidden_size, hidden_size))
-        
+
         self.bias_ih = torch.nn.Parameter(torch.Tensor(4 * hidden_size))
         self.bias_hh = torch.nn.Parameter(torch.Tensor(4 * hidden_size))
 
         self.weight_ch_i = torch.nn.Parameter(torch.Tensor(hidden_size))
-        self.weight_ch_f = torch.nn.Parameter(torch.Tensor(hidden_size))        
+        self.weight_ch_f = torch.nn.Parameter(torch.Tensor(hidden_size))
         self.weight_ch_o = torch.nn.Parameter(torch.Tensor(hidden_size))
 
-        self.reset_parameter()        
+        self.reset_parameter()
 
     @torch.jit.unused
     def reset_parameter(self):
@@ -352,8 +352,8 @@
             torch.nn.init.uniform_(weight, -stdv, stdv)
 
     @torch.jit.script_method
-    def forward(self, 
-        input: torch.Tensor, 
+    def forward(self,
+        input: torch.Tensor,
         state: Tuple[torch.Tensor, torch.Tensor]
         ) -> Tuple[torch.Tensor, torch.Tensor]:
         hx, cx = state
@@ -380,11 +380,11 @@
 ##############
 
 
-class RGN2_Transformer(torch.nn.Module): 
+class RGN2_Transformer(torch.nn.Module):
     def __init__(self, embedding_dim=1280, hidden=[512], mlp_hidden=[128, 4],
                  act="silu", x_transformer_config={
                     "depth": 8,
-                    "heads": 4, 
+                    "heads": 4,
                     "attn_dim_head": 64,
                     # "attn_num_mem_kv": 16, # 16 memory key / values
                     "use_scalenorm": True, # set to true to use for all layers
@@ -396,15 +396,15 @@
                     # "sandwich_coef": 6,  # interleave attention and feedforwards with sandwich coefficient of 6
                     "rotary_pos_emb": True  # turns on rotary positional embeddings"
                  }
-        ): 
+        ):
         """ Transformer drop-in for RGN2-LSTM.
-            Inputs: 
+            Inputs:
             * layers: int. number of rnn layers
-            * mlp_hidden: list of ints. 
+            * mlp_hidden: list of ints.
         """
         super(RGN2_Transformer, self).__init__()
         act_types = {
-            "relu": torch.nn.ReLU, 
+            "relu": torch.nn.ReLU,
             "silu": torch.nn.SiLU,
         }
         # store params
@@ -427,16 +427,16 @@
         self.last_mlp = torch.nn.Sequential(
             torch.nn.Linear(self.hidden[-1], self.mlp_hidden[0]),
             act_types[act](),
-            torch.nn.Linear(self.mlp_hidden[0], self.mlp_hidden[-1]) 
+            torch.nn.Linear(self.mlp_hidden[0], self.mlp_hidden[-1])
         )
 
-    
-    def forward(self, x, mask : Optional[torch.Tensor] = None, 
-                     recycle:int = 1, inter_recycle:bool = False): 
+
+    def forward(self, x, mask : Optional[torch.Tensor] = None,
+                     recycle:int = 1, inter_recycle:bool = False):
         """ Inputs:
-            * x (B, L, Emb_dim) 
-            Outputs: (B, L, 4). 
-            
+            * x (B, L, Emb_dim)
+            Outputs: (B, L, 4).
+
             Note: 4 last dims of input is angles of previous point.
                   for first point, add dumb token [-5, -5, -5, -5]
         """
@@ -445,7 +445,7 @@
         x_buffer = x.clone() if recycle > 1 else x   # buffer for recycling
         x[..., -4:] = 0.
 
-        for i in range(max(1, recycle)): 
+        for i in range(max(1, recycle)):
             x_pred = self.to_latent(x)
             x_pred = self.transformer(x_pred, mask=mask)
             x_pred = self.last_mlp(x_pred)
@@ -458,7 +458,7 @@
                 # regen inputs
                 x = prediction_wrapper(x_buffer, angles)
                 # store and return intermediate steps - only if not last
-                if inter_recycle: 
+                if inter_recycle:
                     r_iters.append(x_pred.detach())
 
         r_iters = torch.stack(r_iters, dim=-3) if inter_recycle else \
@@ -469,22 +469,22 @@
 
     def predict_fold(self, x, mask : Optional[torch.Tensor] = None,
                           recycle:int = 1, inter_recycle:bool = False):
-        """ Predicts all angles at once so no need for AR prediction. 
-            Same inputs / outputs than  
-        """
-        with torch.no_grad(): 
+        """ Predicts all angles at once so no need for AR prediction.
+            Same inputs / outputs than
+        """
+        with torch.no_grad():
             return self.forward(
-                x=x, mask=mask, 
+                x=x, mask=mask,
                 recycle=recycle, inter_recycle=inter_recycle
             )
 
 
-class RGN2_Naive(torch.nn.Module): 
+class RGN2_Naive(torch.nn.Module):
     def __init__(self, layers=3, emb_dim=1280, hidden=256,
                  bidirectional=False, mlp_hidden=[32, 4], layer_type="LSTM",
-                 act="silu", input_dropout=0.0, angularize=False, refiner_args={}): 
+                 act="silu", input_dropout=0.0, angularize=False, refiner_args={}):
         """ RGN2 module which turns embeddings into a Cα trace.
-            Inputs: 
+            Inputs:
             * layers: int. number of rnn layers
             * emb_dim: int. number of dimensions in the input
             * hidden: int or list of ints. hidden dim at each layer
@@ -492,7 +492,7 @@
             * mlp_hidden: list of ints. dims for final MLP dimensions
             * layer_type: str. options present in `self.layer_types`
             * act: str. options present in `self.act_types`
-            * input_dropout: float. dropout applied before all recurrent 
+            * input_dropout: float. dropout applied before all recurrent
                                     layers independently
             * angularize: bool. whether to do single-value regression (False)
                                 or predict a set of alphabet torsions (True).
@@ -508,9 +508,9 @@
             "peepmLSTM": partial(mLSTM, peephole=True),
         }
         act_types = {
-            "relu": torch.nn.ReLU, 
+            "relu": torch.nn.ReLU,
             "silu": torch.nn.SiLU,
-            "aconc": AconC, 
+            "aconc": AconC,
             "relu_square": SqReLU,
         }
         # store params
@@ -525,12 +525,12 @@
 
         self.dropout = input_dropout # could use `Dropout2d`
         self.dropout_l = torch.nn.Dropout(p=self.dropout) if input_dropout else \
-                         torch.nn.Identity() 
+                         torch.nn.Identity()
 
         self.stacked_lstm_f = torch.nn.ModuleList([
             layer_types[self.layer_type](
                 # double size of input (cat of lstm_f, lstm_b) if not first layer
-                input_size = hidden_eff(self.hidden[i]) if i!= 0 else self.hidden[i], 
+                input_size = hidden_eff(self.hidden[i]) if i!= 0 else self.hidden[i],
                 hidden_size = self.hidden[1],
                 batch_first = True,
                 bidirectional = False,
@@ -542,12 +542,12 @@
             self.stacked_lstm_b = torch.nn.ModuleList([
                 layer_types[self.layer_type](
                     # double size of input (cat of lstm_f, lstm_b) if not first layer
-                    input_size = hidden_eff(self.hidden[i]) if i!= 0 else self.hidden[i], 
+                    input_size = hidden_eff(self.hidden[i]) if i!= 0 else self.hidden[i],
                     hidden_size = self.hidden[1],
                     batch_first = True,
                     bidirectional = False,
                     num_layers = 1,
-                ) for i in range(layers) 
+                ) for i in range(layers)
             ])
 
         # jit-COMPILE if mLSTM or custom LSTM
@@ -563,14 +563,14 @@
         self.last_mlp = torch.nn.Sequential(
             torch.nn.Linear(hidden_eff(self.hidden[-1]), self.mlp_hidden[0]),
             act_types[act]() if act != "aconc" else act_types[act](width=self.mlp_hidden[0]),
-            torch.nn.Linear(self.mlp_hidden[0], self.mlp_hidden[-1]) 
+            torch.nn.Linear(self.mlp_hidden[0], self.mlp_hidden[-1])
         )
 
         # declare infra needed for angularization level
-        if self.angularize: 
+        if self.angularize:
             self.angs = torch.nn.Parameter( # init custom param to -pi, pi
-                (2*torch.rand(1, 1, 2, self.mlp_hidden[-1]//2) - 1) * np.pi # final pred / 2 
-            ) 
+                (2*torch.rand(1, 1, 2, self.mlp_hidden[-1]//2) - 1) * np.pi # final pred / 2
+            )
             self.register_parameter("angles", self.angs)
 
         # init forget gates to open
@@ -578,9 +578,9 @@
 
         # potential global refiner
         self.refiner = None
-        if len(refiner_args) >= 1: 
+        if len(refiner_args) >= 1:
             self.refiner = RGN2_Refiner_Wrapper(**refiner_args)
-    
+
 
     def init_(self, module):
         """ initialize biases of LSTM forget gates to 1. so gradients flow initially
@@ -596,21 +596,21 @@
             torch.nn.init.constant_(module.bias_hh_l0[shape//4:shape//2], 1.)
         elif type(module) in {mLSTM, LSTM}:
             shape = module.lstm_cell.bias_ih.shape[-1]
-            # torch.nn.init.constant_(module.lstm_cell.bias_ih[ shape//4 : shape//2 ], 1.) 
-            # torch.nn.init.constant_(module.lstm_cell.bias_hh[ shape//4 : shape//2 ], 1.)   
+            # torch.nn.init.constant_(module.lstm_cell.bias_ih[ shape//4 : shape//2 ], 1.)
+            # torch.nn.init.constant_(module.lstm_cell.bias_hh[ shape//4 : shape//2 ], 1.)
 
 
     def forward(self, x:torch.Tensor, mask: Optional[torch.Tensor] = None,
-                     recycle:int = 1, inter_recycle:bool = False): 
+                     recycle:int = 1, inter_recycle:bool = False):
         """ Inputs:
-            * x: (B, L, Emb_dim) 
-            * mask: ((B), L) bool. whether to predict point. 
+            * x: (B, L, Emb_dim)
+            * mask: ((B), L) bool. whether to predict point.
             * recycle: int. recycling iterations
             * inter_recycle: bool. whether to provide intermediate
                                    recycling iterations.
-            * input_dropout: float. dropout quantity at input. 
+            * input_dropout: float. dropout quantity at input.
             Outputs:
-            * x_pred: (B, L, 4). 
+            * x_pred: (B, L, 4).
             * r_iters: list (recycle-1, B, L, 4)
 
             Note: 4 last dims of input is angles of previous point.
@@ -618,40 +618,40 @@
         """
         r_iters = []
         x_buffer = x.clone() if recycle > 1 else x       # buffer for iters
-        if mask is None: 
+        if mask is None:
             seq_lens = torch.tensor([x.shape[1]]*x.shape[0], dtype=torch.long)
-        else: 
-            seq_lens = mask.sum(dim=-1).long() 
-
-        for i in range( max(1, recycle) ): 
+        else:
+            seq_lens = mask.sum(dim=-1).long()
+
+        for i in range( max(1, recycle) ):
             # do N layers, cat directions between them
             x_pred = x.clone() if self.num_layers > 1 else x # buffer for layers
 
-            for k in range(self.num_layers): 
-                x_f, (h_n, c_n) = self.stacked_lstm_f[k]( 
+            for k in range(self.num_layers):
+                x_f, (h_n, c_n) = self.stacked_lstm_f[k](
                     self.dropout_l(x_pred) , mask=mask
                 )
 
-                if self.bidirectional: 
+                if self.bidirectional:
                     # reverse - only the sequence part
                     x_b = x_pred.clone()
-                    for l, length in enumerate(seq_lens): 
+                    for l, length in enumerate(seq_lens):
                         x_b[l, :length] = torch.flip(x_b[l, :length], dims=(-2,))
 
                     # back pass
-                    x_b, (h_n_b, c_n_b) = self.stacked_lstm_b[k]( 
-                        self.dropout_l(x_b), mask=mask 
+                    x_b, (h_n_b, c_n_b) = self.stacked_lstm_b[k](
+                        self.dropout_l(x_b), mask=mask
                     )
                     # reverse again to match forward direction
-                    for l, length in enumerate(seq_lens): 
+                    for l, length in enumerate(seq_lens):
                         x_b[l, :length] = torch.flip(x_b[l, :length], dims=(-2,))
                     # merge w/ forward direction
                     x_pred = torch.cat([x_f, x_b], dim=-1)
-                else: 
+                else:
                     x_pred = x_f
 
             x_pred = self.last_mlp(x_pred)
-            if self.angularize: 
+            if self.angularize:
                 x_pred = self.turn_to_angles(x_pred)
 
             # cat predictions to tokens for recycling
@@ -662,38 +662,38 @@
                 # regen inputs
                 x = prediction_wrapper(x_buffer, angles)
                 # store and return intermediate steps - only if not last
-                if inter_recycle: 
+                if inter_recycle:
                     r_iters.append(x_pred.detach())
- 
+
         r_iters = torch.stack(r_iters, dim=-3) if inter_recycle else \
                   torch.empty(x.shape[0], recycle-1, device=x.device) # (B, recycle-1, L, 4)
 
         return x_pred, r_iters
 
 
-    def predict_fold(self, x, mask : Optional[torch.Tensor] = None, 
+    def predict_fold(self, x, mask : Optional[torch.Tensor] = None,
                            recycle : int = 1, inter_recycle : bool = False):
         """ Autoregressively generates the protein fold
-            Inputs: 
-            * x: ((B), L, Emb_dim) 
-            * mask: ((B), L) bool. whether to predict sequence. 
+            Inputs:
+            * x: ((B), L, Emb_dim)
+            * mask: ((B), L) bool. whether to predict sequence.
             * recycle: int. recycling iterations
             * inter_recycle: bool. whether to provide intermediate
                                    recycling iterations.
-            
-            Outputs: 
+
+            Outputs:
             * x_pred: ((B), L, 4)
             * r_iters: list (recycle-1, B, L, 4)
 
-            Note: 4 last dims of input is dumb token for first res. 
+            Note: 4 last dims of input is dumb token for first res.
                   Use same as in `.forward()` method.
         """
         # default mask is everything
-        if mask is None: 
+        if mask is None:
             mask = torch.ones(x.shape[:-1], dtype=torch.bool, device=x.device)
         # handles batch shape
         squeeze = len(x.shape) == 2
-        if squeeze: 
+        if squeeze:
             x = x.unsqueeze(dim=0)
             mask = mask.unsqueeze(dim=0)
 
@@ -709,7 +709,7 @@
                 input_step = x[mask[:, i], :i+1]        # (B, 0:i+1, 4)
                 preds, r_iters = self.forward(       # (B, 1:i+2, 4)
                     input_step, recycle = r_policy, inter_recycle=inter_recycle
-                ) 
+                )
                 # only modify if it's not last iter. last angle is not needed
                 if i < ( x.shape[-2] - 1 ):
                     x[mask[:, i], 1:i+2, -4:] = preds
@@ -718,7 +718,7 @@
         return preds.squeeze() if squeeze else preds, r_iters
 
 
-    def turn_to_angles(self, preds, angles=2): 
+    def turn_to_angles(self, preds, angles=2):
         """ Turns a softmax prediction (B, L, N*angles) -> (B, L, 2*angles). """
         probs = F.softmax( rearrange(preds, "b l (a n) -> b l a n", a=angles), dim=-1 ) # (B, L, angles, N)
         angles = mp_nerf.utils.circular_mean(angles=self.angles, weights=probs) # (B, L, angles)
@@ -729,7 +729,7 @@
     def load_my_state_dict(self, state_dict, verbose=True):
         """ Loads a model from state dict.
             Tolerates both
-            * in-model + out-of-dict 
+            * in-model + out-of-dict
             * in-dict + out-of-model
         """
         own_state = self.state_dict()
@@ -747,23 +747,18 @@
 
             own_state[name].copy_(param)
 
-        if verbose: 
+        if verbose:
             print("in-model + out-of-dict ", "\n", in_model_out_of_dict, sep="")
             print("in-dict + out-of-model ", "\n", in_dict_out_of_model, sep="")
 
 
 
 class RGN2_Refiner_Wrapper(torch.nn.Module):
-<<<<<<< HEAD
-    """ Wraps an engine for global refinement. """
-    def __init__(self, **kwargs):
-        self.kwargs = kwargs
-=======
-    """ Wraps an engine for global refinement. 
+    """ Wraps an engine for global refinement.
 
         Input example:  (uses https://github.com/hypnopump/en-transformer)
         refiner = RGN2_Refiner_Wrapper({
-            'refiner_detach': true, # false 
+            'refiner_detach': true, # false
             'dim': 32,
             'depth': 4,
             'num_tokens': 21, # 1280+4, # 21 for int_seq
@@ -776,7 +771,7 @@
             'neighbors': 16,
             'num_adj_degrees': 1,
             'valid_neighbor_radius': 30,
-            'checkpoint': None, 
+            'checkpoint': None,
             # now it's about special args
             'refiner_detach': true,
             'feats_inputs': "int_seq", # "embedds"
@@ -788,10 +783,9 @@
         for kw, arg in kwargs.items():
             self.__dict__[kw] = arg
         # add some args to defaults if not there
-        if "refiner_detach" not in self.__dict__.keys(): 
+        if "refiner_detach" not in self.__dict__.keys():
             self.__dict__["refiner_detach"] = False
 
->>>>>>> 04e43e32
         # create dict of acceptable inputs
         self.refiner_args = {
             k:v for k,v in kwargs.items() \
@@ -800,13 +794,13 @@
                 "heads", "num_edge_tokens", "edge_dim", "coors_hidden_dim",
                 "neighbors", "only_sparse_neighbors", "num_adj_degrees",
                 "adj_dim", "valid_neighbor_radius", "init_eps", "norm_rel_coors",
-                "norm_coors_scale_init", "use_cross_product", "talking_heads", 
+                "norm_coors_scale_init", "use_cross_product", "talking_heads",
                 "checkpoint", "rotary_theta", "rel_dist_cutoff", "rel_dist_scale",
             ])
         }
         self.refiner = en_transformer.EnTransformer(**self.refiner_args)
 
-    def forward(self, **data_dict): 
+    def forward(self, **data_dict):
         """ Corrects structure. """
         r_iters = []
         for i in range(max(1, data_dict["recycle"])):
@@ -819,7 +813,7 @@
             # data_dict["feats"] = pred_feats # commented for recycling
 
             if i != data_dict["recycle"]-1 and data_dict["inter_recycle"]:
-                r_iters.append( coors.detach() ) 
+                r_iters.append( coors.detach() )
 
         return pred_feats, coors, r_iters
 

--- conflicted
+++ resolved
@@ -1,68 +1,26 @@
 # Author: Eirc Alcaide (@hypnopump)
-<<<<<<< HEAD
 from pathlib import Path
-=======
-import os
-import re
 import json
-import numpy as np 
->>>>>>> bb1204f0
 import torch
 # process
 import argparse
 # custom
 import sidechainnet
 from rgn2_replica import *
-<<<<<<< HEAD
 from rgn2_replica.embedders import get_embedder
-=======
-from rgn2_replica.embedders import *
-from rgn2_replica.rgn2_refine import *
->>>>>>> bb1204f0
 from rgn2_replica.rgn2_utils import seqs_from_fasta
 from rgn2_replica.rgn2_trainers import infer_from_seqs
 
 
-<<<<<<< HEAD
 def parse_arguments():
     # !python redictor.py --input proteins.fasta --model ../rgn2_models/baseline_run@_125K.pt --device 2
-    parser = argparse.ArgumentParser()
+    parser = argparse.ArgumentParser('Predict with RGN2 model')
     input_group = parser.add_mutually_exclusive_group(required=True)
 
-=======
-if __name__ == "__main__": 
-	# !python redictor.py --input proteins.fasta --model ../rgn2_models/baseline_run@_125K.pt --device 2
-    parser = argparse.ArgumentParser('Predict with RGN2 model')
->>>>>>> bb1204f0
     # inputs
     parser.add_argument("--input", help="FASTA or MultiFASTA with protein sequences to predict")
     parser.add_argument("--batch_size", type=int, default=1, help="batch size for prediction")
     input_group.add_argument("--pdb_input", type=str, help="PDB file for refinement")
-
-    # model
-<<<<<<< HEAD
-    input_group.add_argument("--model", type=str, help="Model file for prediction")
-    parser.add_argument("--embedder_model", help="Embedding model to use", default='esm1b')
-    parser.add_argument("--emb_dim", help="embedding dimension", type=int, default=1280)
-    parser.add_argument("--num_layers", help="num rnn layers", type=int, default=2)
-    parser.add_argument("--hidden", help="hidden dimension", type=int, default=1024)
-    parser.add_argument("--bidirectional", help="bidirectionality", type=bool, default=0)
-    parser.add_argument("--act", help="hidden activation", type=str, default="silu")
-    parser.add_argument("--layer_type", help="rnn layer type", type=str, default="LSTM")
-    parser.add_argument("--input_dropout", help="input dropout", type=float, default=0.5)
-    parser.add_argument("--angularize", help="angularization units. 0 for reg", type=int, default=0)
-
-    # refinement options
-    parser.add_argument("--af2_refine", type=int, default=0, help="refine output with AlphaFold2. 0 for no refinement")
-    parser.add_argument("--rosetta_refine", type=int, default=0, help="refine output with Rosetta. 0 for no refinement")
-    parser.add_argument("--rosetta_relax", type=int, default=0, help="relax output with Rosetta. 0 for no relax.")
-    parser.add_argument("--coord_constraint", type=float, default=1.0, help="constraint for Rosetta relax. higher=stricter.")
-    parser.add_argument("--recycle", default=10, help="Recycling iterations")
-    parser.add_argument("--device", default="cpu", help="['cpu', 'cuda:0', 'cuda:1', ...], cpu is slow!")
-
-=======
-    parser.add_argument("--embedder_model", type=str, help="esm1b")
-    parser.add_argument("--model", type=str, help="Model file for prediction")
 
     # model params - same as training
     parser.add_argument("--embedder_model", help="Embedding model to use", default='esm1b')
@@ -82,21 +40,19 @@
     parser.add_argument("--rosetta_relax", type=int, default=0, help="relax output with Rosetta. 0 for no relax.")
     parser.add_argument("--coord_constraint", type=float, default=1.0, help="constraint for Rosetta relax. higher=stricter.")
     parser.add_argument("--device", help="Device ('cpu', cuda:0', ...)", type=str, required=True)
->>>>>>> bb1204f0
+
     # outputs
     parser.add_argument("--output_path", type=str, default=None,  #  prot_id.fasta -> prot_id_0.fasta,
                         help="path for output .pdb files. Defaults to input name + seq num")
     # refiner params
+    parser.add_argument("--af2_refine", type=int, default=0, help="refine output with AlphaFold2. 0 for no refinement")
     parser.add_argument("--refiner_args", help="args for refiner module", type=json.loads, default={})
     parser.add_argument("--seed", help="Random seed", default=101)
 
     args = parser.parse_args()
-<<<<<<< HEAD
-=======
     args.bidirectional = bool(args.bidirectional)
     args.angularize = bool(args.angularize)
     args.refiner_args = dict(args.refiner_args)
->>>>>>> bb1204f0
 
     # mod parsed args
     if args.output_path is None:
@@ -105,30 +61,8 @@
     return args
 
 
-<<<<<<< HEAD
 def load_model(args):
     mlp_hidden = [128, 4 if args.angularize == 0 else args.angularize]  # 4 # 64
-    model = RGN2_Naive(
-        layers=args.num_layers,
-        emb_dim=args.emb_dim+4,
-        hidden=args.hidden,
-        bidirectional=args.bidirectional,
-        mlp_hidden=mlp_hidden,
-        act=args.act,
-        layer_type=args.layer_type,
-        input_dropout=args.input_dropout,
-        angularize=args.angularize,
-    ).to(args.device)
-
-    model.load_state_dict(torch.load(args.model, map_location=args.device))
-
-    return model.eval()
-
-
-def predict(model, seq_list, seq_names, args):
-    # Load ESM-1b model
-=======
-    # predict structures
     config = args
     set_seed(config.seed)
     model = RGN2_Naive(layers=config.num_layers,
@@ -141,14 +75,18 @@
                        input_dropout=config.input_dropout,
                        angularize=config.angularize,
                        refiner_args=config.refiner_args,
-                       ).to(device)
+                       ).to(args.device)
 
     model.load_my_state_dict(torch.load(args.model, map_location=args.device))
     model = model.eval()
+
     # # Load ESM-1b model
->>>>>>> bb1204f0
     embedder = get_embedder(args, args.device)
 
+    return model.eval(), embedder
+
+
+def predict(model, embedder, seq_list, seq_names, args):
     # batch wrapper
     pred_dict = {}
     num_batches = len(seq_list) // args.batch_size + \
@@ -253,8 +191,8 @@
         seq_list, seq_names = None, None
 
     if args.model is not None:
-        model = load_model(args)
-        _, pdb_files = predict(model, seq_list, seq_names, args)
+        model, embedder = load_model(args)
+        _, pdb_files = predict(model, embedder, seq_list, seq_names, args)
     else:
         pdb_files = [args.pdb_input]
 
